import logging
import os
import subprocess
import time
from os import getenv
from typing import Dict

import gigaam
from fastapi import FastAPI, Depends, HTTPException, UploadFile, File
from fastapi.security import APIKeyHeader

# Configure logging
logging.basicConfig(
    level=logging.INFO,
    format='%(asctime)s - %(name)s - %(levelname)s - %(message)s'
)
logger = logging.getLogger(__name__)

app = FastAPI()

<<<<<<< HEAD
=======
model = gigaam.load_model("v2_ctc", device=getenv("ASR_DEVICE"), download_root=getenv("ASR_MODELS_ROOT"))

>>>>>>> f718da13
# API key header
api_key_header = APIKeyHeader(name="x-api-key")


def get_keys():  # не бейте меня за это
    keys_file = "keys.txt"
    if not os.path.exists(keys_file):
        # Create a new keys file with a default key
        default_key = os.urandom(32).hex()
        with open(keys_file, "w") as f:
            f.write(default_key + "\n")
        logger.info(f"Created new keys file with default key: {default_key}")
        return [default_key]
    else:
        # Read keys from the existing file
        with open(keys_file, "r") as f:
            keys = [line.strip() for line in f if line.strip()]
        logger.info(f"Loaded {len(keys)} keys from file")
        logger.debug(f"Keys: {keys}")
        if not keys:
            raise ValueError("No keys found in keys.txt")
        return keys


def convert_audio(input_path: str, output_path: str, speed: float = 1.0):
    """
    Convert audio to compatible format and speed up if needed.
    """
    try:
        command = [
            'ffmpeg', '-i', input_path,
            '-filter:a', f'atempo={speed}',
            '-ar', '16000',
            '-ac', '1',
            '-c:a', 'pcm_s16le',
            output_path,
            '-y'
        ]
        logger.debug(f"Running FFmpeg command: {' '.join(command)}")
        subprocess.run(command, check=True, capture_output=True)
        return True
    except subprocess.CalledProcessError as e:
        logger.error(f"FFmpeg conversion failed: {e.stderr.decode()}")
        return False


def get_audio_duration(file_path: str) -> float:
    """Get audio duration using ffprobe"""
    cmd = [
        'ffprobe',
        '-v', 'quiet',
        '-show_entries', 'format=duration',
        '-of', 'default=noprint_wrappers=1:nokey=1',
        file_path
    ]
    try:
        output = subprocess.check_output(cmd).decode().strip()
        return float(output)
    except:
        return 0.0


@app.post("/transcribe")
async def transcribe_audio(
        file: UploadFile = File(...),
        token: str = Depends(api_key_header),
<<<<<<< HEAD
        model: str = "turbo",
        verbose: Optional[bool] = None,
        temperature: Union[float, Tuple[float, ...]] = (0.0, 0.2, 0.4, 0.6, 0.8, 1.0),
        compression_ratio_threshold: Optional[float] = 2.4,
        speed_up: Optional[float] = 1.25,
        logprob_threshold: Optional[float] = -1.0,
        no_speech_threshold: Optional[float] = 0.6,
        condition_on_previous_text: bool = True,
        initial_prompt: Optional[str] = None,
        word_timestamps: bool = False,
        prepend_punctuations: str = "\"'\"¿([{-",
        append_punctuations: str = "\"\'.。,，!！?？:：\")]}、",
        clip_timestamps: Union[str, List[float]] = "0",
        hallucination_silence_threshold: Optional[float] = None
=======
        model_name: str = "turbo"
>>>>>>> f718da13
):
    # Token validation
    if token not in get_keys():
        logger.warning(f"Invalid token attempt: {token}")
        raise HTTPException(status_code=403, detail="Forbidden")

    model = whisper.load_model(model)  # Load the Whisper model

    logger.info(f"Processing file: {file.filename} with model: {model}")

    # Save uploaded file
    temp_input_path = f"/tmp/input_{file.filename}"
    temp_output_path = f"/tmp/converted_{file.filename}.wav"

    try:
        with open(temp_input_path, "wb") as f:
            f.write(await file.read())

        # Convert audio if needed
        logger.debug("Converting audio file")
        if not convert_audio(temp_input_path, temp_output_path, speed_up):
            raise HTTPException(status_code=400, detail="Audio conversion failed")

        # Get audio duration before speed up
        original_duration = get_audio_duration(temp_input_path)

        # Transcribe
        logger.info("Starting transcription")
        if original_duration > 30:
            logger.info("Audio duration > 30 seconds, using transcribe_longform")
            transcription_result = model.transcribe_longform(
                temp_output_path
            )
        else:
            logger.info("Audio duration <= 30 seconds, using transcribe")
            transcription_result = model.transcribe(
                temp_output_path
            )

        full_text = ""
        for part in transcription_result:
            if part["transcription"].strip() != "":
                full_text += part["transcription"].strip() + " "

        result = {
            "transcription": transcription_result,
            "text": full_text
        }

<<<<<<< HEAD
=======
        # Calculate metrics
        metrics.stop(full_text, original_duration)
        logger.info(f"Transcription metrics: {metrics.get_metrics()}")

        # Add metrics to result
        result["metrics"] = metrics.get_metrics()

>>>>>>> f718da13
        return result

    except Exception as e:
        logger.error(f"Transcription failed: {str(e)}")
        raise HTTPException(status_code=500, detail=str(e))

    finally:
        # Cleanup temporary files
        if os.path.exists(temp_input_path):
            os.remove(temp_input_path)
        if os.path.exists(temp_output_path):
            os.remove(temp_output_path)


def main():
    import uvicorn
    get_keys()
    uvicorn.run(app, host="0.0.0.0", port=9854, log_level="debug")

if __name__ == "__main__":
    main()<|MERGE_RESOLUTION|>--- conflicted
+++ resolved
@@ -18,11 +18,6 @@
 
 app = FastAPI()
 
-<<<<<<< HEAD
-=======
-model = gigaam.load_model("v2_ctc", device=getenv("ASR_DEVICE"), download_root=getenv("ASR_MODELS_ROOT"))
-
->>>>>>> f718da13
 # API key header
 api_key_header = APIKeyHeader(name="x-api-key")
 
@@ -89,7 +84,6 @@
 async def transcribe_audio(
         file: UploadFile = File(...),
         token: str = Depends(api_key_header),
-<<<<<<< HEAD
         model: str = "turbo",
         verbose: Optional[bool] = None,
         temperature: Union[float, Tuple[float, ...]] = (0.0, 0.2, 0.4, 0.6, 0.8, 1.0),
@@ -104,9 +98,6 @@
         append_punctuations: str = "\"\'.。,，!！?？:：\")]}、",
         clip_timestamps: Union[str, List[float]] = "0",
         hallucination_silence_threshold: Optional[float] = None
-=======
-        model_name: str = "turbo"
->>>>>>> f718da13
 ):
     # Token validation
     if token not in get_keys():
@@ -156,16 +147,6 @@
             "text": full_text
         }
 
-<<<<<<< HEAD
-=======
-        # Calculate metrics
-        metrics.stop(full_text, original_duration)
-        logger.info(f"Transcription metrics: {metrics.get_metrics()}")
-
-        # Add metrics to result
-        result["metrics"] = metrics.get_metrics()
-
->>>>>>> f718da13
         return result
 
     except Exception as e:
